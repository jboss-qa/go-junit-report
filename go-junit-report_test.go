package main

import (
	"bytes"
	"fmt"
	"io/ioutil"
	"os"
	"runtime"
	"strings"
	"testing"
)

type TestCase struct {
	name        string
	reportName  string
	report      *Report
	noXmlHeader bool
	packageName string
}

var testCases []TestCase = []TestCase{
	{
		name:       "01-pass.txt",
		reportName: "01-report.xml",
		report: &Report{
			Packages: []Package{
				{
					Name: "package/name",
					Time: 160,
					Tests: []Test{
						{
							Name:   "TestOne",
							Time:   60,
							Result: PASS,
							Output: []string{},
						},
						{
							Name:   "TestTwo",
							Time:   100,
							Result: PASS,
							Output: []string{},
						},
					},
				},
			},
		},
	},
	{
		name:       "02-fail.txt",
		reportName: "02-report.xml",
		report: &Report{
			Packages: []Package{
				{
					Name: "package/name",
					Time: 151,
					Tests: []Test{
						{
							Name:   "TestOne",
							Time:   20,
							Result: FAIL,
							Output: []string{
								"file_test.go:11: Error message",
								"file_test.go:11: Longer",
								"\terror",
								"\tmessage.",
							},
						},
						{
							Name:   "TestTwo",
							Time:   130,
							Result: PASS,
							Output: []string{},
						},
					},
				},
			},
		},
	},
	{
		name:       "03-skip.txt",
		reportName: "03-report.xml",
		report: &Report{
			Packages: []Package{
				{
					Name: "package/name",
					Time: 150,
					Tests: []Test{
						{
							Name:   "TestOne",
							Time:   20,
							Result: SKIP,
							Output: []string{
								"file_test.go:11: Skip message",
							},
						},
						{
							Name:   "TestTwo",
							Time:   130,
							Result: PASS,
							Output: []string{},
						},
					},
				},
			},
		},
	},
	{
		name:       "04-go_1_4.txt",
		reportName: "04-report.xml",
		report: &Report{
			Packages: []Package{
				{
					Name: "package/name",
					Time: 160,
					Tests: []Test{
						{
							Name:   "TestOne",
							Time:   60,
							Result: PASS,
							Output: []string{},
						},
						{
							Name:   "TestTwo",
							Time:   100,
							Result: PASS,
							Output: []string{},
						},
					},
				},
			},
		},
	},
	{
		name:       "05-no_xml_header.txt",
		reportName: "05-report.xml",
		report: &Report{
			Packages: []Package{
				{
					Name: "package/name",
					Time: 160,
					Tests: []Test{
						{
							Name:   "TestOne",
							Time:   60,
							Result: PASS,
							Output: []string{},
						},
						{
							Name:   "TestTwo",
							Time:   100,
							Result: PASS,
							Output: []string{},
						},
					},
				},
			},
		},
		noXmlHeader: true,
	},
<<<<<<< HEAD
	{
		name:       "06-mixed.txt",
		reportName: "06-report.xml",
		report: &Report{
			Packages: []Package{
				{
					Name: "package/name1",
=======

	{
		name:       "07-compiled_test.txt",
		reportName: "07-report.xml",
		report: &Report{
			Packages: []Package{
				{
					Name: "test/package",
>>>>>>> 4f0ad507
					Time: 160,
					Tests: []Test{
						{
							Name:   "TestOne",
							Time:   60,
							Result: PASS,
							Output: []string{},
						},
						{
							Name:   "TestTwo",
							Time:   100,
							Result: PASS,
							Output: []string{},
						},
					},
				},
<<<<<<< HEAD
				{
					Name: "package/name2",
					Time: 151,
					Tests: []Test{
						{
							Name:   "TestOne",
							Time:   20,
							Result: FAIL,
							Output: []string{
								"file_test.go:11: Error message",
								"file_test.go:11: Longer",
								"\terror",
								"\tmessage.",
							},
						},
						{
							Name:   "TestTwo",
							Time:   130,
							Result: PASS,
							Output: []string{},
						},
					},
				},
			},
		},
		noXmlHeader: true,
=======
			},
		},
		packageName: "test/package",
>>>>>>> 4f0ad507
	},
}

func TestParser(t *testing.T) {
	for _, testCase := range testCases {
		t.Logf("Running: %s", testCase.name)

		file, err := os.Open("tests/" + testCase.name)
		if err != nil {
			t.Fatal(err)
		}

		report, err := Parse(file, testCase.packageName)
		if err != nil {
			t.Fatalf("error parsing: %s", err)
		}

		if report == nil {
			t.Fatalf("Report == nil")
		}

		expected := testCase.report
		if len(report.Packages) != len(expected.Packages) {
			t.Fatalf("Report packages == %d, want %d", len(report.Packages), len(expected.Packages))
		}

		for i, pkg := range report.Packages {
			expPkg := expected.Packages[i]

			if pkg.Name != expPkg.Name {
				t.Errorf("Package.Name == %s, want %s", pkg.Name, expPkg.Name)
			}

			if pkg.Time != expPkg.Time {
				t.Errorf("Package.Time == %d, want %d", pkg.Time, expPkg.Time)
			}

			if len(pkg.Tests) != len(expPkg.Tests) {
				t.Fatalf("Package Tests == %d, want %d", len(pkg.Tests), len(expPkg.Tests))
			}

			for j, test := range pkg.Tests {
				expTest := expPkg.Tests[j]

				if test.Name != expTest.Name {
					t.Errorf("Test.Name == %s, want %s", test.Name, expTest.Name)
				}

				if test.Time != expTest.Time {
					t.Errorf("Test.Time == %d, want %d", test.Time, expTest.Time)
				}

				if test.Result != expTest.Result {
					t.Errorf("Test.Result == %d, want %d", test.Result, expTest.Result)
				}

				testOutput := strings.Join(test.Output, "\n")
				expTestOutput := strings.Join(expTest.Output, "\n")
				if testOutput != expTestOutput {
					t.Errorf("Test.Output ==\n%s\n, want\n%s", testOutput, expTestOutput)
				}
			}
		}
	}
}

func TestJUnitFormatter(t *testing.T) {
	for _, testCase := range testCases {
		report, err := loadTestReport(testCase.reportName)
		if err != nil {
			t.Fatal(err)
		}

		var junitReport bytes.Buffer

		if err = JUnitReportXML(testCase.report, testCase.noXmlHeader, &junitReport); err != nil {
			t.Fatal(err)
		}

		if string(junitReport.Bytes()) != report {
			t.Fatalf("Fail: %s Report xml ==\n%s, want\n%s", testCase.name, string(junitReport.Bytes()), report)
		}
	}
}

func loadTestReport(name string) (string, error) {
	contents, err := ioutil.ReadFile("tests/" + name)
	if err != nil {
		return "", err
	}

	// replace value="1.0" With actual version
	report := strings.Replace(string(contents), `value="1.0"`, fmt.Sprintf(`value="%s"`, runtime.Version()), -1)

	return report, nil
}<|MERGE_RESOLUTION|>--- conflicted
+++ resolved
@@ -157,7 +157,6 @@
 		},
 		noXmlHeader: true,
 	},
-<<<<<<< HEAD
 	{
 		name:       "06-mixed.txt",
 		reportName: "06-report.xml",
@@ -165,33 +164,22 @@
 			Packages: []Package{
 				{
 					Name: "package/name1",
-=======
-
-	{
-		name:       "07-compiled_test.txt",
-		reportName: "07-report.xml",
-		report: &Report{
-			Packages: []Package{
-				{
-					Name: "test/package",
->>>>>>> 4f0ad507
-					Time: 160,
-					Tests: []Test{
-						{
-							Name:   "TestOne",
-							Time:   60,
-							Result: PASS,
-							Output: []string{},
-						},
-						{
-							Name:   "TestTwo",
-							Time:   100,
-							Result: PASS,
-							Output: []string{},
-						},
-					},
-				},
-<<<<<<< HEAD
+					Time: 160,
+					Tests: []Test{
+						{
+							Name:   "TestOne",
+							Time:   60,
+							Result: PASS,
+							Output: []string{},
+						},
+						{
+							Name:   "TestTwo",
+							Time:   100,
+							Result: PASS,
+							Output: []string{},
+						},
+					},
+				},
 				{
 					Name: "package/name2",
 					Time: 151,
@@ -218,11 +206,33 @@
 			},
 		},
 		noXmlHeader: true,
-=======
+	},
+	{
+		name:       "07-compiled_test.txt",
+		reportName: "07-report.xml",
+		report: &Report{
+			Packages: []Package{
+				{
+					Name: "test/package",
+					Time: 160,
+					Tests: []Test{
+						{
+							Name:   "TestOne",
+							Time:   60,
+							Result: PASS,
+							Output: []string{},
+						},
+						{
+							Name:   "TestTwo",
+							Time:   100,
+							Result: PASS,
+							Output: []string{},
+						},
+					},
+				},
 			},
 		},
 		packageName: "test/package",
->>>>>>> 4f0ad507
 	},
 }
 
